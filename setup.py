--- conflicted
+++ resolved
@@ -37,15 +37,11 @@
             "onmt_train=onmt.bin.train:main",
             "onmt_translate=onmt.bin.translate:main",
             "onmt_preprocess=onmt.bin.preprocess:main",
-<<<<<<< HEAD
+            "onmt_release_model=onmt.bin.release_model:main",
             "onmt_average_models=onmt.bin.average_models:main",
             "onmt_preprocess_dynamicdata=onmt.bin.preprocess_dynamicdata:main",
             "onmt_train_dynamicdata=onmt.bin.train_dynamicdata:main",
             "onmt_frankenstein=onmt.bin.frankenstein:main"
-=======
-            "onmt_release_model=onmt.bin.release_model:main",
-            "onmt_average_models=onmt.bin.average_models:main"
->>>>>>> 47335ee1
         ],
     }
 )