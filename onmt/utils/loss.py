"""
This includes: LossComputeBase and the standard NMTLossCompute, and
               sharded loss compute stuff.
"""
from __future__ import division
import torch
import torch.nn as nn
import torch.nn.functional as F

import onmt
from onmt.modules.sparse_losses import SparsemaxLoss
from onmt.modules.sparse_activations import LogSparsemax
from sklearn.metrics import f1_score


def build_loss_compute(model, tgt_field, opt, train=True):
    """
    Returns a LossCompute subclass which wraps around an nn.Module subclass
    (such as nn.NLLLoss) which defines the loss criterion. The LossCompute
    object allows this loss to be computed in shards and passes the relevant
    data to a Statistics object which handles training/validation logging.
    Currently, the NMTLossCompute class handles all loss computation except
    for when using a copy mechanism.
    """
    device = torch.device("cuda" if onmt.utils.misc.use_gpu(opt) else "cpu")
<<<<<<< HEAD
    if opt.is_bert is True:
        if tgt_field.pad_token is not None:
            if tgt_field.use_vocab:
                padding_idx = tgt_field.vocab.stoi[tgt_field.pad_token]
            else:  # target is pre-numerized: -1 for unmasked token in mlm
                padding_idx = tgt_field.pad_token
            criterion = nn.NLLLoss(ignore_index=padding_idx, reduction='mean')
        else:  # sentence level
            criterion = nn.NLLLoss(reduction='mean')
        task = opt.task_type
        compute = BertLoss(criterion, task)
    else:
        assert isinstance(model, onmt.models.NMTModel)
        padding_idx = tgt_field.vocab.stoi[tgt_field.pad_token]
        unk_idx = tgt_field.vocab.stoi[tgt_field.unk_token]
        if opt.copy_attn:
            criterion = onmt.modules.CopyGeneratorLoss(
                len(tgt_field.vocab), opt.copy_attn_force,
                unk_index=unk_idx, ignore_index=padding_idx
            )
        elif opt.label_smoothing > 0 and train:
            criterion = LabelSmoothingLoss(
                opt.label_smoothing, len(tgt_field.vocab), ignore_index=padding_idx
            )
        elif isinstance(model.generator[-1], LogSparsemax):
            criterion = SparsemaxLoss(ignore_index=padding_idx, reduction='sum')
        else:
            criterion = nn.NLLLoss(ignore_index=padding_idx, reduction='sum')

        # if the loss function operates on vectors of raw logits instead of
        # probabilities, only the first part of the generator needs to be
        # passed to the NMTLossCompute. At the moment, the only supported
        # loss function of this kind is the sparsemax loss.
        use_raw_logits = isinstance(criterion, SparsemaxLoss)
        loss_gen = model.generator[0] if use_raw_logits else model.generator
        if opt.copy_attn:
            compute = onmt.modules.CopyGeneratorLossCompute(
                criterion, loss_gen, tgt_field.vocab, opt.copy_loss_by_seqlength
            )
        else:
            compute = NMTLossCompute(criterion, loss_gen)
=======

    padding_idx = tgt_field.vocab.stoi[tgt_field.pad_token]
    unk_idx = tgt_field.vocab.stoi[tgt_field.unk_token]

    if opt.lambda_coverage != 0:
        assert opt.coverage_attn, "--coverage_attn needs to be set in " \
            "order to use --lambda_coverage != 0"

    if opt.copy_attn:
        criterion = onmt.modules.CopyGeneratorLoss(
            len(tgt_field.vocab), opt.copy_attn_force,
            unk_index=unk_idx, ignore_index=padding_idx
        )
    elif opt.label_smoothing > 0 and train:
        criterion = LabelSmoothingLoss(
            opt.label_smoothing, len(tgt_field.vocab), ignore_index=padding_idx
        )
    elif isinstance(model.generator[-1], LogSparsemax):
        criterion = SparsemaxLoss(ignore_index=padding_idx, reduction='sum')
    else:
        criterion = nn.NLLLoss(ignore_index=padding_idx, reduction='sum')

    # if the loss function operates on vectors of raw logits instead of
    # probabilities, only the first part of the generator needs to be
    # passed to the NMTLossCompute. At the moment, the only supported
    # loss function of this kind is the sparsemax loss.
    use_raw_logits = isinstance(criterion, SparsemaxLoss)
    loss_gen = model.generator[0] if use_raw_logits else model.generator
    if opt.copy_attn:
        compute = onmt.modules.CopyGeneratorLossCompute(
            criterion, loss_gen, tgt_field.vocab, opt.copy_loss_by_seqlength,
            lambda_coverage=opt.lambda_coverage
        )
    else:
        compute = NMTLossCompute(
            criterion, loss_gen, lambda_coverage=opt.lambda_coverage)
>>>>>>> d9045797
    compute.to(device)
    return compute


class BertLoss(nn.Module):
    """Class for managing BERT loss computation which is reduced by mean.

    Args:
        criterion (:obj:`nn.NLLLoss`) : module that measures loss
            between input and target.
        task (str): BERT downstream task.
    """
    def __init__(self, criterion, task):
        super(BertLoss, self).__init__()
        self.criterion = criterion
        self.task = task

    @property
    def padding_idx(self):
        return self.criterion.ignore_index

    def _bottle(self, _v):
        return _v.view(-1, _v.size(2))

    def _stats(self, loss, tokens_scores, tokens_target,
               sents_scores, sents_target):
        """
        Args:
            loss (:obj:`FloatTensor`): the loss reduced by mean.
            tokens_scores (:obj:`FloatTensor`): scores for each token
            tokens_target (:obj:`FloatTensor`): true targets for each token
            sents_scores (:obj:`FloatTensor`): scores for each sentence
            sents_target (:obj:`FloatTensor`): true targets for each sentence

        Returns:
            :obj:`onmt.utils.BertStatistics` : statistics for this batch.
        """
        if self.task == 'pretraining':
            # masked lm task: token level
            pred_tokens = tokens_scores.argmax(1)  # (B*S, V) -> (B*S)
            non_padding = tokens_target.ne(self.padding_idx)  # mask: (B*S)
            tokens_match = pred_tokens.eq(
                tokens_target).masked_select(non_padding)
            n_correct_tokens = tokens_match.sum().item()
            n_tokens = non_padding.sum().item()
            f1 = 0
            # next sentence prediction task: sentence level
            pred_sents = sents_scores.argmax(-1)  # (B, 2) -> (2)
            n_correct_sents = sents_target.eq(pred_sents).sum().item()
            n_sentences = len(sents_target)

        elif self.task == 'classification':
            # token level task: Not valide
            n_correct_tokens = 0
            n_tokens = 0
            f1 = 0
            # sentence level task:
            pred_sents = sents_scores.argmax(-1)  # (B, n_label) -> (n_label)
            n_correct_sents = sents_target.eq(pred_sents).sum().item()
            n_sentences = len(sents_target)

        elif self.task == 'tagging':
            # token level task:
            pred_tokens = tokens_scores.argmax(1)  # (B*S, V) -> (B*S)
            non_padding = tokens_target.ne(self.padding_idx)  # mask: (B*S)
            tokens_match = pred_tokens.eq(
                tokens_target).masked_select(non_padding)
            n_correct_tokens = tokens_match.sum().item()
            n_tokens = non_padding.sum().item()
            # for f1:
            tokens_target_select = tokens_target.masked_select(non_padding)
            pred_tokens_select = pred_tokens.masked_select(non_padding)
            f1 = f1_score(tokens_target_select.cpu(),
                          pred_tokens_select.cpu(), average="micro")

            # sentence level task: Not valide
            n_correct_sents = 0
            n_sentences = 0

        elif self.task == 'generation':
            # token level task:
            pred_tokens = tokens_scores.argmax(1)  # (B*S, V) -> (B*S)
            non_padding = tokens_target.ne(self.padding_idx)  # mask: (B*S)
            tokens_match = pred_tokens.eq(
                tokens_target).masked_select(non_padding)
            n_correct_tokens = tokens_match.sum().item()
            n_tokens = non_padding.sum().item()
            f1 = 0
            # sentence level task: Not valide
            n_correct_sents = 0
            n_sentences = 0
        else:
            raise ValueError("task %s not available!" % (self.task))

        return onmt.utils.BertStatistics(loss.item(), n_tokens,
                                         n_correct_tokens, n_sentences,
                                         n_correct_sents, f1)

    def forward(self, batch, outputs):
        """
        Args:
            batch (Tensor): batch of examples
            outputs (tuple of Tensor): (seq_class_log_prob:``(B, 2)``,
                prediction_log_prob:``(B, S, vocab)``)

        Returns:
            (float, BertStatistics)
            * total_loss: total loss of input batch reduced by 'mean'.
            * stats: A statistic object.
        """

        assert isinstance(outputs, tuple)
        seq_class_log_prob, prediction_log_prob = outputs
        if self.task == 'pretraining':
            assert list(seq_class_log_prob.size()) == [len(batch), 2]
            # masked lm task: token level(loss mean by number of tokens)
            gtruth_tokens = batch.lm_labels_ids  # (B, S)
            bottled_gtruth_tokens = gtruth_tokens.view(-1)  # (B, S)
            # prediction: (B, S, V) -> (B * S, V)
            bottled_prediction_log_prob = self._bottle(prediction_log_prob)
            mask_loss = self.criterion(bottled_prediction_log_prob,
                                       bottled_gtruth_tokens)
            # next sentence prediction task: sentence level(mean by sentence)
            gtruth_sentences = batch.is_next  # (B,)
            next_loss = self.criterion(seq_class_log_prob, gtruth_sentences)
            total_loss = next_loss + mask_loss  # total_loss reduced by mean

        elif self.task == 'classification':
            assert prediction_log_prob is None
            assert hasattr(batch, 'category')
            # token level task: Not valide
            bottled_prediction_log_prob = None
            bottled_gtruth_tokens = None
            # sentence level task: loss mean by number of sentences
            gtruth_sentences = batch.category
            total_loss = self.criterion(seq_class_log_prob, gtruth_sentences)

        elif self.task == 'tagging' or self.task == 'generation':
            assert seq_class_log_prob is None
            assert hasattr(batch, 'token_labels')
            # token level task: loss mean by number of tokens
            gtruth_tokens = batch.token_labels  # (B, S)
            bottled_gtruth_tokens = gtruth_tokens.view(-1)  # (B, S)
            # prediction: (B, S, V) -> (B * S, V)
            bottled_prediction_log_prob = self._bottle(prediction_log_prob)
            total_loss = self.criterion(bottled_prediction_log_prob,
                                        bottled_gtruth_tokens)
            # sentence level task: Not valide
            seq_class_log_prob = None
            gtruth_sentences = None

        else:
            raise ValueError("task %s not available!" % (self.task))

        stats = self._stats(total_loss.clone(),
                            bottled_prediction_log_prob,
                            bottled_gtruth_tokens,
                            seq_class_log_prob,
                            gtruth_sentences)
        return total_loss, stats


class LossComputeBase(nn.Module):
    """
    Class for managing efficient loss computation. Handles
    sharding next step predictions and accumulating multiple
    loss computations

    Users can implement their own loss computation strategy by making
    subclass of this one.  Users need to implement the _compute_loss()
    and make_shard_state() methods.

    Args:
        generator (:obj:`nn.Module`) :
             module that maps the output of the decoder to a
             distribution over the target vocabulary.
        tgt_vocab (:obj:`Vocab`) :
             torchtext vocab object representing the target output
        normalzation (str): normalize by "sents" or "tokens"
    """

    def __init__(self, criterion, generator):
        super(LossComputeBase, self).__init__()
        self.criterion = criterion
        self.generator = generator

    @property
    def padding_idx(self):
        return self.criterion.ignore_index

    def _make_shard_state(self, batch, output, range_, attns=None):
        """
        Make shard state dictionary for shards() to return iterable
        shards for efficient loss computation. Subclass must define
        this method to match its own _compute_loss() interface.
        Args:
            batch: the current batch.
            output: the predict output from the model.
            range_: the range of examples for computing, the whole
                    batch or a trunc of it?
            attns: the attns dictionary returned from the model.
        """
        return NotImplementedError

    def _compute_loss(self, batch, output, target, **kwargs):
        """
        Compute the loss. Subclass must define this method.

        Args:

            batch: the current batch.
            output: the predict output from the model.
            target: the validate target to compare output with.
            **kwargs(optional): additional info for computing loss.
        """
        return NotImplementedError

    def __call__(self,
                 batch,
                 output,
                 attns,
                 normalization=1.0,
                 shard_size=0,
                 trunc_start=0,
                 trunc_size=None):
        """Compute the forward loss, possibly in shards in which case this
        method also runs the backward pass and returns ``None`` as the loss
        value.

        Also supports truncated BPTT for long sequences by taking a
        range in the decoder output sequence to back propagate in.
        Range is from `(trunc_start, trunc_start + trunc_size)`.

        Note sharding is an exact efficiency trick to relieve memory
        required for the generation buffers. Truncation is an
        approximate efficiency trick to relieve the memory required
        in the RNN buffers.

        Args:
          batch (batch) : batch of labeled examples
          output (:obj:`FloatTensor`) :
              output of decoder model `[tgt_len x batch x hidden]`
          attns (dict) : dictionary of attention distributions
              `[tgt_len x batch x src_len]`
          normalization: Optional normalization factor.
          shard_size (int) : maximum number of examples in a shard
          trunc_start (int) : starting position of truncation window
          trunc_size (int) : length of truncation window

        Returns:
            A tuple with the loss and a :obj:`onmt.utils.Statistics` instance.
        """
        if trunc_size is None:
            trunc_size = batch.tgt.size(0) - trunc_start
        trunc_range = (trunc_start, trunc_start + trunc_size)
        shard_state = self._make_shard_state(batch, output, trunc_range, attns)
        if shard_size == 0:
            loss, stats = self._compute_loss(batch, **shard_state)
            return loss / float(normalization), stats
        batch_stats = onmt.utils.Statistics()
        for shard in shards(shard_state, shard_size):
            loss, stats = self._compute_loss(batch, **shard)
            loss.div(float(normalization)).backward()
            batch_stats.update(stats)
        return None, batch_stats

    def _stats(self, loss, scores, target):
        """
        Args:
            loss (:obj:`FloatTensor`): the loss computed by the loss criterion.
            scores (:obj:`FloatTensor`): a score for each possible output
            target (:obj:`FloatTensor`): true targets

        Returns:
            :obj:`onmt.utils.Statistics` : statistics for this batch.
        """
        pred = scores.max(1)[1]
        non_padding = target.ne(self.padding_idx)
        num_correct = pred.eq(target).masked_select(non_padding).sum().item()
        num_non_padding = non_padding.sum().item()
        return onmt.utils.Statistics(loss.item(), num_non_padding, num_correct)

    def _bottle(self, _v):
        return _v.view(-1, _v.size(2))

    def _unbottle(self, _v, batch_size):
        return _v.view(-1, batch_size, _v.size(1))


class LabelSmoothingLoss(nn.Module):
    """
    With label smoothing,
    KL-divergence between q_{smoothed ground truth prob.}(w)
    and p_{prob. computed by model}(w) is minimized.
    """
    def __init__(self, label_smoothing, tgt_vocab_size, ignore_index=-100):
        assert 0.0 < label_smoothing <= 1.0
        self.ignore_index = ignore_index
        super(LabelSmoothingLoss, self).__init__()

        smoothing_value = label_smoothing / (tgt_vocab_size - 2)
        one_hot = torch.full((tgt_vocab_size,), smoothing_value)
        one_hot[self.ignore_index] = 0
        self.register_buffer('one_hot', one_hot.unsqueeze(0))

        self.confidence = 1.0 - label_smoothing

    def forward(self, output, target):
        """
        output (FloatTensor): batch_size x n_classes
        target (LongTensor): batch_size
        """
        model_prob = self.one_hot.repeat(target.size(0), 1)
        model_prob.scatter_(1, target.unsqueeze(1), self.confidence)
        model_prob.masked_fill_((target == self.ignore_index).unsqueeze(1), 0)

        return F.kl_div(output, model_prob, reduction='sum')


class NMTLossCompute(LossComputeBase):
    """
    Standard NMT Loss Computation.
    """

    def __init__(self, criterion, generator, normalization="sents",
                 lambda_coverage=0.0):
        super(NMTLossCompute, self).__init__(criterion, generator)
        self.lambda_coverage = lambda_coverage

    def _make_shard_state(self, batch, output, range_, attns=None):
        shard_state = {
            "output": output,
            "target": batch.tgt[range_[0] + 1: range_[1], :, 0],
        }
        if self.lambda_coverage != 0.0:
            coverage = attns.get("coverage", None)
            std = attns.get("std", None)
            assert attns is not None
            assert std is not None, "lambda_coverage != 0.0 requires " \
                "attention mechanism"
            assert coverage is not None, "lambda_coverage != 0.0 requires " \
                "coverage attention"

            shard_state.update({
                "std_attn": attns.get("std"),
                "coverage_attn": coverage
            })
        return shard_state

    def _compute_loss(self, batch, output, target, std_attn=None,
                      coverage_attn=None):

        bottled_output = self._bottle(output)

        scores = self.generator(bottled_output)
        gtruth = target.view(-1)

        loss = self.criterion(scores, gtruth)
        if self.lambda_coverage != 0.0:
            coverage_loss = self._compute_coverage_loss(
                std_attn=std_attn, coverage_attn=coverage_attn)
            loss += coverage_loss
        stats = self._stats(loss.clone(), scores, gtruth)

        return loss, stats

    def _compute_coverage_loss(self, std_attn, coverage_attn):
        covloss = torch.min(std_attn, coverage_attn).sum(2).view(-1)
        covloss *= self.lambda_coverage
        return covloss


def filter_shard_state(state, shard_size=None):
    for k, v in state.items():
        if shard_size is None:
            yield k, v

        if v is not None:
            v_split = []
            if isinstance(v, torch.Tensor):
                for v_chunk in torch.split(v, shard_size):
                    v_chunk = v_chunk.data.clone()
                    v_chunk.requires_grad = v.requires_grad
                    v_split.append(v_chunk)
            yield k, (v, v_split)


def shards(state, shard_size, eval_only=False):
    """
    Args:
        state: A dictionary which corresponds to the output of
               *LossCompute._make_shard_state(). The values for
               those keys are Tensor-like or None.
        shard_size: The maximum size of the shards yielded by the model.
        eval_only: If True, only yield the state, nothing else.
              Otherwise, yield shards.

    Yields:
        Each yielded shard is a dict.

    Side effect:
        After the last shard, this function does back-propagation.
    """
    if eval_only:
        yield filter_shard_state(state)
    else:
        # non_none: the subdict of the state dictionary where the values
        # are not None.
        non_none = dict(filter_shard_state(state, shard_size))

        # Now, the iteration:
        # state is a dictionary of sequences of tensor-like but we
        # want a sequence of dictionaries of tensors.
        # First, unzip the dictionary into a sequence of keys and a
        # sequence of tensor-like sequences.
        keys, values = zip(*((k, [v_chunk for v_chunk in v_split])
                             for k, (_, v_split) in non_none.items()))

        # Now, yield a dictionary for each shard. The keys are always
        # the same. values is a sequence of length #keys where each
        # element is a sequence of length #shards. We want to iterate
        # over the shards, not over the keys: therefore, the values need
        # to be re-zipped by shard and then each shard can be paired
        # with the keys.
        for shard_tensors in zip(*values):
            yield dict(zip(keys, shard_tensors))

        # Assumed backprop'd
        variables = []
        for k, (v, v_split) in non_none.items():
            if isinstance(v, torch.Tensor) and state[k].requires_grad:
                variables.extend(zip(torch.split(state[k], shard_size),
                                     [v_chunk.grad for v_chunk in v_split]))
        inputs, grads = zip(*variables)
        torch.autograd.backward(inputs, grads)<|MERGE_RESOLUTION|>--- conflicted
+++ resolved
@@ -23,7 +23,6 @@
     for when using a copy mechanism.
     """
     device = torch.device("cuda" if onmt.utils.misc.use_gpu(opt) else "cpu")
-<<<<<<< HEAD
     if opt.is_bert is True:
         if tgt_field.pad_token is not None:
             if tgt_field.use_vocab:
@@ -39,6 +38,9 @@
         assert isinstance(model, onmt.models.NMTModel)
         padding_idx = tgt_field.vocab.stoi[tgt_field.pad_token]
         unk_idx = tgt_field.vocab.stoi[tgt_field.unk_token]
+        if opt.lambda_coverage != 0:
+            assert opt.coverage_attn, "--coverage_attn needs to be set in " \
+                "order to use --lambda_coverage != 0"
         if opt.copy_attn:
             criterion = onmt.modules.CopyGeneratorLoss(
                 len(tgt_field.vocab), opt.copy_attn_force,
@@ -61,48 +63,13 @@
         loss_gen = model.generator[0] if use_raw_logits else model.generator
         if opt.copy_attn:
             compute = onmt.modules.CopyGeneratorLossCompute(
-                criterion, loss_gen, tgt_field.vocab, opt.copy_loss_by_seqlength
+                criterion, loss_gen, tgt_field.vocab,
+                opt.copy_loss_by_seqlength,
+                lambda_coverage=opt.lambda_coverage
             )
         else:
-            compute = NMTLossCompute(criterion, loss_gen)
-=======
-
-    padding_idx = tgt_field.vocab.stoi[tgt_field.pad_token]
-    unk_idx = tgt_field.vocab.stoi[tgt_field.unk_token]
-
-    if opt.lambda_coverage != 0:
-        assert opt.coverage_attn, "--coverage_attn needs to be set in " \
-            "order to use --lambda_coverage != 0"
-
-    if opt.copy_attn:
-        criterion = onmt.modules.CopyGeneratorLoss(
-            len(tgt_field.vocab), opt.copy_attn_force,
-            unk_index=unk_idx, ignore_index=padding_idx
-        )
-    elif opt.label_smoothing > 0 and train:
-        criterion = LabelSmoothingLoss(
-            opt.label_smoothing, len(tgt_field.vocab), ignore_index=padding_idx
-        )
-    elif isinstance(model.generator[-1], LogSparsemax):
-        criterion = SparsemaxLoss(ignore_index=padding_idx, reduction='sum')
-    else:
-        criterion = nn.NLLLoss(ignore_index=padding_idx, reduction='sum')
-
-    # if the loss function operates on vectors of raw logits instead of
-    # probabilities, only the first part of the generator needs to be
-    # passed to the NMTLossCompute. At the moment, the only supported
-    # loss function of this kind is the sparsemax loss.
-    use_raw_logits = isinstance(criterion, SparsemaxLoss)
-    loss_gen = model.generator[0] if use_raw_logits else model.generator
-    if opt.copy_attn:
-        compute = onmt.modules.CopyGeneratorLossCompute(
-            criterion, loss_gen, tgt_field.vocab, opt.copy_loss_by_seqlength,
-            lambda_coverage=opt.lambda_coverage
-        )
-    else:
-        compute = NMTLossCompute(
-            criterion, loss_gen, lambda_coverage=opt.lambda_coverage)
->>>>>>> d9045797
+            compute = NMTLossCompute(
+                criterion, loss_gen, lambda_coverage=opt.lambda_coverage)
     compute.to(device)
     return compute
 
