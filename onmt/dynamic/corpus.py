"""Module that contain shard utils for dynamic data."""
import os
from onmt.utils.logging import logger
from onmt.dynamic.transforms import TransformPipe

from collections import Counter

VALID_CORPUS_NAME = 'valid'


class ParallelCorpus(object):
    """A parallel corpus file pair that can be loaded to iterate."""

    def __init__(self, src, tgt):
        """Initialize src & tgt side file path."""
        self.src = src
        self.tgt = tgt

    def load(self, offset=0, stride=1, skip=0):
        """
        Load file and iterate by lines.
        `offset` and `stride` allow to iterate only on every
        `stride` example, starting from `offset`.
        """
        import codecs
        with codecs.open(self.src, mode='rb') as fs,\
                codecs.open(self.tgt, mode='rb') as ft:
            logger.info(f"Loading {repr(self)}...")
            for i, (sline, tline) in enumerate(zip(fs, ft)):
                if (i % stride) == offset and i / stride > skip:
                    sline = sline.decode('utf-8')
                    tline = tline.decode('utf-8')
                    yield (sline, tline)

    def __repr__(self):
        cls_name = type(self).__name__
        return '{}({}, {})'.format(cls_name, self.src, self.tgt)


def get_corpora(opts, is_train=False):
    corpora_dict = {}
    if is_train:
        for corpus_id, corpus_dict in opts.data.items():
<<<<<<< HEAD
            corpora_dict[corpus_id] = ParallelCorpus(
                corpus_dict["path_src"],
                corpus_dict["path_tgt"])
=======
            if corpus_id != VALID_CORPUS_NAME:
                corpora_dict[corpus_id] = ParallelCorpus(
                    corpus_dict["path_src"],
                    corpus_dict["path_tgt"])
>>>>>>> f2b55b43
    else:
        if VALID_CORPUS_NAME in opts.data.keys():
            corpora_dict[VALID_CORPUS_NAME] = ParallelCorpus(
                opts.data[VALID_CORPUS_NAME]["path_src"],
                opts.data[VALID_CORPUS_NAME]["path_tgt"])
        else:
            return None
    return corpora_dict


class ParallelCorpusIterator(object):
    def __init__(self, cid, corpus, transform, infinitely=False,
                 stride=1, offset=0, skip=0):
        self.cid = cid
        self.corpus = corpus
        self.transform = transform
        self.infinitely = infinitely
        self.stride = stride
        self.offset = offset
        self.skip = skip

    def _tokenize(self, stream):
        for (sline, tline) in stream:
            sline = sline.strip('\n').split()
            tline = tline.strip('\n').split()
            yield (sline, tline)

    def _transform(self, stream):
        for item in stream:
            # item = self.transform.apply(*item, corpus_name=self.cid)
            item = (*item, self.transform, self.cid)
            if item is not None:
                yield item
        report_msg = self.transform.stats()
        if report_msg != '':
            logger.info("Transform statistics for {}:\n{}".format(
                self.cid, report_msg))

<<<<<<< HEAD
    def _add_index(self, stream, stride=1, offset=0, skip=0):
        for i, item in enumerate(stream):
            yield (*item, ((i + skip) * stride) + offset)
=======
    def _add_index(self, stream, stride=1, offset=0):
        for i, item in enumerate(stream):
            yield (*item, i * stride + offset)
>>>>>>> f2b55b43

    def _iter_corpus(self, first_loop):
        corpus_stream = self.corpus.load(
            stride=self.stride, offset=self.offset,
            skip=self.skip if first_loop else 0)
        tokenized_corpus = self._tokenize(corpus_stream)
        transformed_corpus = self._transform(tokenized_corpus)
<<<<<<< HEAD
        indexed_corpus = self._add_index(
            transformed_corpus,
            stride=self.stride, offset=self.offset,
            skip=self.skip if first_loop else 0)
=======
        indexed_corpus = self._add_index(transformed_corpus, stride=self.stride, offset=self.offset)
>>>>>>> f2b55b43
        yield from indexed_corpus

    def __iter__(self):
        if self.infinitely:
            first_loop = True
            while True:
                _iter = self._iter_corpus(first_loop)
                first_loop = False
                yield from _iter
        else:
            yield from self._iter_corpus()


def build_corpora_iters(corpora, transforms, corpora_info, train=False,
                        stride=1, offset=0, tracker=None):
    """Return `ParallelCorpusIterator` for all corpora defined in opts."""
    corpora_iters = dict()
    for c_id, corpus in corpora.items():
        if tracker is not None:
            skip = tracker.get(c_id, 0)
        else:
            skip = 0
        c_transform_names = corpora_info[c_id].get('transforms', [])
        corpus_transform = [transforms[name] for name in c_transform_names]
        transform_pipe = TransformPipe.build_from(corpus_transform)
        logger.info(f"{c_id}'s transforms: {str(transform_pipe)}")
        corpus_iter = ParallelCorpusIterator(
            c_id, corpus, transform_pipe, infinitely=train,
            stride=stride, offset=offset, skip=skip)
        corpora_iters[c_id] = corpus_iter
    return corpora_iters


def save_transformed_sample(opts, transforms, n_sample=3, build_vocab=False):
    """Save transformed data sample as specified in opts."""
    corpora = get_corpora(opts, is_train=True)
    if build_vocab:
        counter_src = Counter()
        counter_tgt = Counter()
    datasets_iterables = build_corpora_iters(
        corpora, transforms,
        opts.data, train=True)
    sample_path = os.path.join(
        os.path.dirname(opts.save_data), 'sample')
    os.makedirs(sample_path, exist_ok=True)
    for c_name, c_iter in datasets_iterables.items():
        dest_base = os.path.join(sample_path, "{}.sample".format(c_name))
        with open(dest_base + ".src", 'w', encoding="utf-8") as f_src,\
                open(dest_base + ".tgt", 'w', encoding="utf-8") as f_tgt:
            for i, example in enumerate(c_iter):
                src, tgt, transform, cid, index = example
                maybe_item = transform.apply(src, tgt, corpus_name=cid)
<<<<<<< HEAD
                if maybe_item is not None:
                    src, tgt = maybe_item
                else:
                    continue
                example = [src, tgt, index]
                item_list = []
=======
                if maybe_item is None:
                    continue
                src, tgt = maybe_item
                # example = [src, tgt, index]
>>>>>>> f2b55b43
                if build_vocab:
                    counter_src.update(src)
                    counter_tgt.update(tgt)
                f_src.write(" ".join(src) + '\n')
                f_tgt.write(" ".join(tgt) + '\n')
                if i > n_sample:
                    break
    if build_vocab:
        return counter_src, counter_tgt<|MERGE_RESOLUTION|>--- conflicted
+++ resolved
@@ -41,16 +41,10 @@
     corpora_dict = {}
     if is_train:
         for corpus_id, corpus_dict in opts.data.items():
-<<<<<<< HEAD
-            corpora_dict[corpus_id] = ParallelCorpus(
-                corpus_dict["path_src"],
-                corpus_dict["path_tgt"])
-=======
             if corpus_id != VALID_CORPUS_NAME:
                 corpora_dict[corpus_id] = ParallelCorpus(
                     corpus_dict["path_src"],
                     corpus_dict["path_tgt"])
->>>>>>> f2b55b43
     else:
         if VALID_CORPUS_NAME in opts.data.keys():
             corpora_dict[VALID_CORPUS_NAME] = ParallelCorpus(
@@ -89,15 +83,9 @@
             logger.info("Transform statistics for {}:\n{}".format(
                 self.cid, report_msg))
 
-<<<<<<< HEAD
     def _add_index(self, stream, stride=1, offset=0, skip=0):
         for i, item in enumerate(stream):
             yield (*item, ((i + skip) * stride) + offset)
-=======
-    def _add_index(self, stream, stride=1, offset=0):
-        for i, item in enumerate(stream):
-            yield (*item, i * stride + offset)
->>>>>>> f2b55b43
 
     def _iter_corpus(self, first_loop):
         corpus_stream = self.corpus.load(
@@ -105,14 +93,10 @@
             skip=self.skip if first_loop else 0)
         tokenized_corpus = self._tokenize(corpus_stream)
         transformed_corpus = self._transform(tokenized_corpus)
-<<<<<<< HEAD
         indexed_corpus = self._add_index(
             transformed_corpus,
             stride=self.stride, offset=self.offset,
             skip=self.skip if first_loop else 0)
-=======
-        indexed_corpus = self._add_index(transformed_corpus, stride=self.stride, offset=self.offset)
->>>>>>> f2b55b43
         yield from indexed_corpus
 
     def __iter__(self):
@@ -165,19 +149,10 @@
             for i, example in enumerate(c_iter):
                 src, tgt, transform, cid, index = example
                 maybe_item = transform.apply(src, tgt, corpus_name=cid)
-<<<<<<< HEAD
-                if maybe_item is not None:
-                    src, tgt = maybe_item
-                else:
-                    continue
-                example = [src, tgt, index]
-                item_list = []
-=======
                 if maybe_item is None:
                     continue
                 src, tgt = maybe_item
                 # example = [src, tgt, index]
->>>>>>> f2b55b43
                 if build_vocab:
                     counter_src.update(src)
                     counter_tgt.update(tgt)
