--- conflicted
+++ resolved
@@ -4,13 +4,9 @@
 from onmt.modules.global_attention import GlobalAttention
 from onmt.modules.conv_multi_step_attention import ConvMultiStepAttention
 from onmt.modules.multi_headed_attn import MultiHeadedAttention
-<<<<<<< HEAD
-from onmt.modules.embeddings import Embeddings, PositionalEncoding
-from onmt.modules.bert_embeddings import BertEmbeddings
-=======
 from onmt.modules.embeddings import Embeddings, PositionalEncoding, \
     VecEmbedding
->>>>>>> d9045797
+from onmt.modules.bert_embeddings import BertEmbeddings
 from onmt.modules.weight_norm import WeightNormConv2d
 from onmt.modules.average_attn import AverageAttention
 from onmt.modules.copy_generator import CopyGenerator, CopyGeneratorLoss, \
@@ -20,8 +16,5 @@
            "GlobalAttention", "ConvMultiStepAttention", "CopyGenerator",
            "CopyGeneratorLoss", "CopyGeneratorLossCompute",
            "MultiHeadedAttention", "Embeddings", "PositionalEncoding",
-<<<<<<< HEAD
-           "WeightNormConv2d", "AverageAttention", "BertEmbeddings"]
-=======
-           "WeightNormConv2d", "AverageAttention", "VecEmbedding"]
->>>>>>> d9045797
+           "WeightNormConv2d", "AverageAttention", "VecEmbedding",
+           "BertEmbeddings"]