""" Implementation of all available options """
from __future__ import print_function

import configargparse
from onmt.models.sru import CheckSRU


def config_opts(parser):
    parser.add('-config', '--config', required=False,
               is_config_file_arg=True, help='config file path')
    parser.add('-save_config', '--save_config', required=False,
               is_write_out_config_file_arg=True,
               help='config file save path')


def model_opts(parser):
    """
    These options are passed to the construction of the model.
    Be careful with these as they will be used during translation.
    """

    # Embedding Options
    group = parser.add_argument_group('Model-Embeddings')
    group.add('--src_word_vec_size', '-src_word_vec_size',
              type=int, default=500,
              help='Word embedding size for src.')
    group.add('--tgt_word_vec_size', '-tgt_word_vec_size',
              type=int, default=500,
              help='Word embedding size for tgt.')
    group.add('--word_vec_size', '-word_vec_size', type=int, default=-1,
              help='Word embedding size for src and tgt.')

    group.add('--share_decoder_embeddings', '-share_decoder_embeddings',
              action='store_true',
              help="Use a shared weight matrix for the input and "
                   "output word  embeddings in the decoder.")
    group.add('--share_embeddings', '-share_embeddings', action='store_true',
              help="Share the word embeddings between encoder "
                   "and decoder. Need to use shared dictionary for this "
                   "option.")
    group.add('--position_encoding', '-position_encoding', action='store_true',
              help="Use a sin to mark relative words positions. "
                   "Necessary for non-RNN style models.")

    group = parser.add_argument_group('Model-Embedding Features')
    group.add('--feat_merge', '-feat_merge', type=str, default='concat',
              choices=['concat', 'sum', 'mlp'],
              help="Merge action for incorporating features embeddings. "
                   "Options [concat|sum|mlp].")
    group.add('--feat_vec_size', '-feat_vec_size', type=int, default=-1,
              help="If specified, feature embedding sizes "
                   "will be set to this. Otherwise, feat_vec_exponent "
                   "will be used.")
    group.add('--feat_vec_exponent', '-feat_vec_exponent',
              type=float, default=0.7,
              help="If -feat_merge_size is not set, feature "
                   "embedding sizes will be set to N^feat_vec_exponent "
                   "where N is the number of values the feature takes.")

    # Encoder-Decoder Options
    group = parser.add_argument_group('Model- Encoder-Decoder')
    group.add('--model_type', '-model_type', default='text',
              choices=['text', 'img', 'audio', 'vec'],
              help="Type of source model to use. Allows "
                   "the system to incorporate non-text inputs. "
                   "Options are [text|img|audio|vec].")
    group.add('--model_dtype', '-model_dtype', default='fp32',
              choices=['fp32', 'fp16'],
              help='Data type of the model.')

    group.add('--encoder_type', '-encoder_type', type=str, default='rnn',
              choices=['rnn', 'brnn', 'mean', 'transformer', 'cnn'],
              help="Type of encoder layer to use. Non-RNN layers "
                   "are experimental. Options are "
                   "[rnn|brnn|mean|transformer|cnn].")
    group.add('--decoder_type', '-decoder_type', type=str, default='rnn',
              choices=['rnn', 'transformer', 'cnn'],
              help="Type of decoder layer to use. Non-RNN layers "
                   "are experimental. Options are "
                   "[rnn|transformer|cnn].")

    group.add('--layers', '-layers', type=int, default=-1,
              help='Number of layers in enc/dec.')
    group.add('--enc_layers', '-enc_layers', type=int, default=2,
              help='Number of layers in the encoder')
    group.add('--dec_layers', '-dec_layers', type=int, default=2,
              help='Number of layers in the decoder')
    group.add('--rnn_size', '-rnn_size', type=int, default=-1,
              help="Size of rnn hidden states. Overwrites "
                   "enc_rnn_size and dec_rnn_size")
    group.add('--enc_rnn_size', '-enc_rnn_size', type=int, default=500,
              help="Size of encoder rnn hidden states. "
                   "Must be equal to dec_rnn_size except for "
                   "speech-to-text.")
    group.add('--dec_rnn_size', '-dec_rnn_size', type=int, default=500,
              help="Size of decoder rnn hidden states. "
                   "Must be equal to enc_rnn_size except for "
                   "speech-to-text.")
    group.add('--audio_enc_pooling', '-audio_enc_pooling',
              type=str, default='1',
              help="The amount of pooling of audio encoder, "
                   "either the same amount of pooling across all layers "
                   "indicated by a single number, or different amounts of "
                   "pooling per layer separated by comma.")
    group.add('--cnn_kernel_width', '-cnn_kernel_width', type=int, default=3,
              help="Size of windows in the cnn, the kernel_size is "
                   "(cnn_kernel_width, 1) in conv layer")

    group.add('--input_feed', '-input_feed', type=int, default=1,
              help="Feed the context vector at each time step as "
                   "additional input (via concatenation with the word "
                   "embeddings) to the decoder.")
    group.add('--bridge', '-bridge', action="store_true",
              help="Have an additional layer between the last encoder "
                   "state and the first decoder state")
    group.add('--rnn_type', '-rnn_type', type=str, default='LSTM',
              choices=['LSTM', 'GRU', 'SRU'],
              action=CheckSRU,
              help="The gate type to use in the RNNs")
    # group.add('--residual', '-residual',   action="store_true",
    #                     help="Add residual connections between RNN layers.")

    group.add('--brnn', '-brnn', action=DeprecateAction,
              help="Deprecated, use `encoder_type`.")

    group.add('--context_gate', '-context_gate', type=str, default=None,
              choices=['source', 'target', 'both'],
              help="Type of context gate to use. "
                   "Do not select for no context gate.")

    # Attention options
    group = parser.add_argument_group('Model- Attention')
    group.add('--global_attention', '-global_attention',
              type=str, default='general',
              choices=['dot', 'general', 'mlp', 'none'],
              help="The attention type to use: "
                   "dotprod or general (Luong) or MLP (Bahdanau)")
    group.add('--global_attention_function', '-global_attention_function',
              type=str, default="softmax", choices=["softmax", "sparsemax"])
    group.add('--self_attn_type', '-self_attn_type',
              type=str, default="scaled-dot",
              help='Self attention type in Transformer decoder '
                   'layer -- currently "scaled-dot" or "average" ')
    group.add('--max_relative_positions', '-max_relative_positions',
              type=int, default=0,
              help="Maximum distance between inputs in relative "
                   "positions representations. "
                   "For more detailed information, see: "
                   "https://arxiv.org/pdf/1803.02155.pdf")
    group.add('--heads', '-heads', type=int, default=8,
              help='Number of heads for transformer self-attention')
    group.add('--transformer_ff', '-transformer_ff', type=int, default=2048,
              help='Size of hidden transformer feed-forward')
<<<<<<< HEAD
    group.add('--activation', '-activation', default='relu',
              choices=['relu', 'gelu'],
              help='type of activation function used in Bert encoder.')
=======
    group.add('--aan_useffn', '-aan_useffn', action="store_true",
              help='Turn on the FFN layer in the AAN decoder')
>>>>>>> d9045797

    # Generator and loss options.
    group.add('--copy_attn', '-copy_attn', action="store_true",
              help='Train copy attention layer.')
    group.add('--copy_attn_type', '-copy_attn_type',
              type=str, default=None,
              choices=['dot', 'general', 'mlp', 'none'],
              help="The copy attention type to use. Leave as None to use "
                   "the same as -global_attention.")
    group.add('--generator_function', '-generator_function', default="softmax",
              choices=["softmax", "sparsemax"],
              help="Which function to use for generating "
                   "probabilities over the target vocabulary (choices: "
                   "softmax, sparsemax)")
    group.add('--copy_attn_force', '-copy_attn_force', action="store_true",
              help='When available, train to copy.')
    group.add('--reuse_copy_attn', '-reuse_copy_attn', action="store_true",
              help="Reuse standard attention for copy")
    group.add('--copy_loss_by_seqlength', '-copy_loss_by_seqlength',
              action="store_true",
              help="Divide copy loss by length of sequence")
    group.add('--coverage_attn', '-coverage_attn', action="store_true",
              help='Train a coverage attention layer.')
    group.add('--lambda_coverage', '-lambda_coverage', type=float, default=0.0,
              help='Lambda value for coverage loss of See et al (2017)')
    group.add('--loss_scale', '-loss_scale', type=float, default=0,
              help="For FP16 training, the static loss scale to use. If not "
                   "set, the loss scale is dynamically computed.")
    group.add('--apex_opt_level', '-apex_opt_level', type=str, default="O2",
              choices=["O0", "O1", "O2", "O3"],
              help="For FP16 training, the opt_level to use."
                   "See https://nvidia.github.io/apex/amp.html#opt-levels.")


def preprocess_opts(parser):
    """ Pre-procesing options """
    # Data options
    group = parser.add_argument_group('Data')
    group.add('--data_type', '-data_type', default="text",
              help="Type of the source input. "
                   "Options are [text|img|audio|vec].")

    group.add('--train_src', '-train_src', required=True, nargs='+',
              help="Path(s) to the training source data")
    group.add('--train_tgt', '-train_tgt', required=True, nargs='+',
              help="Path(s) to the training target data")
    group.add('--train_ids', '-train_ids', nargs='+', default=[None],
              help="ids to name training shards, used for corpus weighting")
    group.add('--valid_src', '-valid_src',
              help="Path to the validation source data")
    group.add('--valid_tgt', '-valid_tgt',
              help="Path to the validation target data")

    group.add('--src_dir', '-src_dir', default="",
              help="Source directory for image or audio files.")

    group.add('--save_data', '-save_data', required=True,
              help="Output file for the prepared data")

    group.add('--max_shard_size', '-max_shard_size', type=int, default=0,
              help="""Deprecated use shard_size instead""")

    group.add('--shard_size', '-shard_size', type=int, default=1000000,
              help="Divide src_corpus and tgt_corpus into "
                   "smaller multiple src_copus and tgt corpus files, then "
                   "build shards, each shard will have "
                   "opt.shard_size samples except last shard. "
                   "shard_size=0 means no segmentation "
                   "shard_size>0 means segment dataset into multiple shards, "
                   "each shard has shard_size samples")

    group.add('--overwrite', '-overwrite', action="store_true",
              help="Overwrite existing shards if any.")

    # Dictionary options, for text corpus

    group = parser.add_argument_group('Vocab')
    # if you want to pass an existing vocab.pt file, pass it to
    # -src_vocab alone as it already contains tgt vocab.
    group.add('--src_vocab', '-src_vocab', default="",
              help="Path to an existing source vocabulary. Format: "
                   "one word per line.")
    group.add('--tgt_vocab', '-tgt_vocab', default="",
              help="Path to an existing target vocabulary. Format: "
                   "one word per line.")
    group.add('--features_vocabs_prefix', '-features_vocabs_prefix',
              type=str, default='',
              help="Path prefix to existing features vocabularies")
    group.add('--src_vocab_size', '-src_vocab_size', type=int, default=50000,
              help="Size of the source vocabulary")
    group.add('--tgt_vocab_size', '-tgt_vocab_size', type=int, default=50000,
              help="Size of the target vocabulary")
    group.add('--vocab_size_multiple', '-vocab_size_multiple',
              type=int, default=1,
              help="Make the vocabulary size a multiple of this value")

    group.add('--src_words_min_frequency',
              '-src_words_min_frequency', type=int, default=0)
    group.add('--tgt_words_min_frequency',
              '-tgt_words_min_frequency', type=int, default=0)

    group.add('--dynamic_dict', '-dynamic_dict', action='store_true',
              help="Create dynamic dictionaries")
    group.add('--share_vocab', '-share_vocab', action='store_true',
              help="Share source and target vocabulary")

    # Truncation options, for text corpus
    group = parser.add_argument_group('Pruning')
    group.add('--src_seq_length', '-src_seq_length', type=int, default=50,
              help="Maximum source sequence length")
    group.add('--src_seq_length_trunc', '-src_seq_length_trunc',
              type=int, default=None,
              help="Truncate source sequence length.")
    group.add('--tgt_seq_length', '-tgt_seq_length', type=int, default=50,
              help="Maximum target sequence length to keep.")
    group.add('--tgt_seq_length_trunc', '-tgt_seq_length_trunc',
              type=int, default=None,
              help="Truncate target sequence length.")
    group.add('--lower', '-lower', action='store_true', help='lowercase data')
    group.add('--filter_valid', '-filter_valid', action='store_true',
              help='Filter validation data by src and/or tgt length')

    # Data processing options
    group = parser.add_argument_group('Random')
    group.add('--shuffle', '-shuffle', type=int, default=0,
              help="Shuffle data")
    group.add('--seed', '-seed', type=int, default=3435,
              help="Random seed")

    group = parser.add_argument_group('Logging')
    group.add('--report_every', '-report_every', type=int, default=100000,
              help="Report status every this many sentences")
    group.add('--log_file', '-log_file', type=str, default="",
              help="Output logs to a file under this path.")
    group.add('--log_file_level', '-log_file_level', type=str,
              action=StoreLoggingLevelAction,
              choices=StoreLoggingLevelAction.CHOICES,
              default="0")

    # Options most relevant to speech
    group = parser.add_argument_group('Speech')
    group.add('--sample_rate', '-sample_rate', type=int, default=16000,
              help="Sample rate.")
    group.add('--window_size', '-window_size', type=float, default=.02,
              help="Window size for spectrogram in seconds.")
    group.add('--window_stride', '-window_stride', type=float, default=.01,
              help="Window stride for spectrogram in seconds.")
    group.add('--window', '-window', default='hamming',
              help="Window type for spectrogram generation.")

    # Option most relevant to image input
    group.add('--image_channel_size', '-image_channel_size',
              type=int, default=3,
              choices=[3, 1],
              help="Using grayscale image can training "
                   "model faster and smaller")


def preprocess_bert_opts(parser):
    """ Pre-procesing options for pretrained model """
    # Data options
    group = parser.add_argument_group('Common')
    group.add('--task', '-task', type=str, required=True,
              choices=["classification", "tagging"],
              help="Target task to perform")
    group.add('--corpus_type', '-corpus_type', type=str, default="train",
              choices=['train', 'valid'],
              help="corpus type choose from ['train', 'valid'], " +
              "Vocab file will be generate if `train`")

    group = parser.add_argument_group('Data')
    group.add('--file_type', type=str, default="txt", choices=["csv", "txt"],
              help="input file type. Choose [txt|csv]")
    group.add('--data', '-data', type=str, nargs='+', default=[],
              required=True,
              help="input datas to prepare: [CLS]" +
              "Single file for csv with column indicate label," +
              "One file for each class as path/label/file; [TAG]" +
              "Single file contain (tok, tag) in each line," +
              "Sentence separated by blank line.")
    group.add('--skip_head', '-skip_head', action="store_true",
              help="CSV: If csv file contain head line.")
    group.add('--do_lower_case', '-lower', action='store_true',
              help='lowercase data')
    group.add("--max_seq_len", type=int, default=256,
              help="Maximum sequence length to keep.")
    group.add('--save_data', '-save_data', type=str, required=True,
              help="Output file Prefix for the prepared data")

    group = parser.add_argument_group('Columns')
    # options for column-like input file with fields seperate by -delimiter
    group.add('--delimiter', '-delimiter', type=str, default=' ',
              help="delimiter used in input file for seperate fields.")
    group.add('--input_columns', type=int, nargs='+', default=[],
              help="Column where contain sentence A(,B)")
    group.add('--label_column', type=int, default=None,
              help="Column where contain label")

    group = parser.add_argument_group('Vocab')
    group.add('--labels', '-labels', type=str, nargs='+', default=[],
              help="Candidate labels, will be used to build label vocab. " +
              "If not given, this will be built from input file.")
    group.add('--sort_label_vocab', '-sort_label', type=bool, default=True,
              help="sort label vocab in alphabetic order.")
    group.add("--vocab_model", "-vm", type=str, default="bert-base-uncased",
              choices=["bert-base-uncased", "bert-large-uncased",
                       "bert-base-cased", "bert-large-cased",
                       "bert-base-multilingual-uncased",
                       "bert-base-multilingual-cased",
                       "bert-base-chinese", "bert-base-german-cased",
                       "bert-large-uncased-whole-word-masking",
                       "bert-large-cased-whole-word-masking",
                       "bert-base-cased-finetuned-mrpc"],
              help="Pretrained BertTokenizer model use to tokenizer text.")

    # Data processing options
    group = parser.add_argument_group('Random')
    group.add('--do_shuffle', '-shuffle', action="store_true",
              help="Shuffle data")

    group = parser.add_argument_group('Logging')
    group.add('--log_file', '-log_file', type=str, default="",
              help="Output logs to a file under this path.")


def train_opts(parser):
    """ Training and saving options """

    group = parser.add_argument_group('Pretrain-finetuning')
    group.add('--is_bert', '-is_bert', action='store_true')
    group.add('--task_type', '-task_type', type=str, default="none",
              choices=["none", "pretraining", "classification", "tagging"],
              help="Downstream task for Bert if is_bert set True"
                   "Choose from pretraining Bert,"
                   "use pretrained Bert for classification,"
                   "use pretrained Bert for token generation.")
    group.add('--reuse_embeddings', '-reuse_embeddings', type=bool,
              default=False, help="if reuse embeddings for generator " +
              "only for generation or pretraining task")

    group = parser.add_argument_group('General')
    group.add('--data', '-data', required=True,
              help='Path prefix to the ".train.pt" and '
                   '".valid.pt" file path from preprocess.py')

    group.add('--data_ids', '-data_ids', nargs='+', default=[None],
              help="In case there are several corpora.")
    group.add('--data_weights', '-data_weights', type=int, nargs='+',
              default=[1], help="""Weights of different corpora,
              should follow the same order as in -data_ids.""")

    group.add('--save_model', '-save_model', default='model',
              help="Model filename (the model will be saved as "
                   "<save_model>_N.pt where N is the number "
                   "of steps")

    group.add('--save_checkpoint_steps', '-save_checkpoint_steps',
              type=int, default=5000,
              help="""Save a checkpoint every X steps""")
    group.add('--keep_checkpoint', '-keep_checkpoint', type=int, default=-1,
              help="Keep X checkpoints (negative: keep all)")

    # GPU
    group.add('--gpuid', '-gpuid', default=[], nargs='*', type=int,
              help="Deprecated see world_size and gpu_ranks.")
    group.add('--gpu_ranks', '-gpu_ranks', default=[], nargs='*', type=int,
              help="list of ranks of each process.")
    group.add('--world_size', '-world_size', default=1, type=int,
              help="total number of distributed processes.")
    group.add('--gpu_backend', '-gpu_backend',
              default="nccl", type=str,
              help="Type of torch distributed backend")
    group.add('--gpu_verbose_level', '-gpu_verbose_level', default=0, type=int,
              help="Gives more info on each process per GPU.")
    group.add('--master_ip', '-master_ip', default="localhost", type=str,
              help="IP of master for torch.distributed training.")
    group.add('--master_port', '-master_port', default=10000, type=int,
              help="Port of master for torch.distributed training.")
    group.add('--queue_size', '-queue_size', default=400, type=int,
              help="Size of queue for each process in producer/consumer")

    group.add('--seed', '-seed', type=int, default=-1,
              help="Random seed used for the experiments "
                   "reproducibility.")

    # Init options
    group = parser.add_argument_group('Initialization')
    group.add('--param_init', '-param_init', type=float, default=0.1,
              help="Parameters are initialized over uniform distribution "
                   "with support (-param_init, param_init). "
                   "Use 0 to not use initialization")
    group.add('--param_init_glorot', '-param_init_glorot', action='store_true',
              help="Init parameters with xavier_uniform. "
                   "Required for transformer.")
    group.add('--param_init_normal', '-param_normal', type=float, default=0.0,
              help="Parameters are initialized over normal distribution "
              "with (mean=0, std=param_init_normal). Used in BERT with 0.02."
              "Set value > 0 and param_init 0.0 to activate.")

    group.add('--train_from', '-train_from', default='', type=str,
              help="If training from a checkpoint then this is the "
                   "path to the pretrained model's state_dict.")
    group.add('--reset_optim', '-reset_optim', default='none',
              choices=['none', 'all', 'states', 'keep_states'],
              help="Optimization resetter when train_from.")

    # Pretrained word vectors
    group.add('--pre_word_vecs_enc', '-pre_word_vecs_enc',
              help="If a valid path is specified, then this will load "
                   "pretrained word embeddings on the encoder side. "
                   "See README for specific formatting instructions.")
    group.add('--pre_word_vecs_dec', '-pre_word_vecs_dec',
              help="If a valid path is specified, then this will load "
                   "pretrained word embeddings on the decoder side. "
                   "See README for specific formatting instructions.")
    # Fixed word vectors
    group.add('--fix_word_vecs_enc', '-fix_word_vecs_enc',
              action='store_true',
              help="Fix word embeddings on the encoder side.")
    group.add('--fix_word_vecs_dec', '-fix_word_vecs_dec',
              action='store_true',
              help="Fix word embeddings on the decoder side.")

    # Optimization options
    group = parser.add_argument_group('Optimization- Type')
    group.add('--batch_size', '-batch_size', type=int, default=64,
              help='Maximum batch size for training')
    group.add('--batch_type', '-batch_type', default='sents',
              choices=["sents", "tokens"],
              help="Batch grouping for batch_size. Standard "
                   "is sents. Tokens will do dynamic batching")
    group.add('--pool_factor', '-pool_factor', type=int, default=8192,
              help="""Factor used in data loading and batch creations.
              It will load the equivalent of `pool_factor` batches,
              sort them by the according `sort_key` to produce
              homogeneous batches and reduce padding, and yield
              the produced batches in a shuffled way.
              Inspired by torchtext's pool mechanism.""")
    group.add('--normalization', '-normalization', default='sents',
              choices=["sents", "tokens"],
              help='Normalization method of the gradient.')
    group.add('--accum_count', '-accum_count', type=int, nargs='+',
              default=[1],
              help="Accumulate gradient this many times. "
                   "Approximately equivalent to updating "
                   "batch_size * accum_count batches at once. "
                   "Recommended for Transformer.")
    group.add('--accum_steps', '-accum_steps', type=int, nargs='+',
              default=[0], help="Steps at which accum_count values change")
    group.add('--valid_steps', '-valid_steps', type=int, default=10000,
              help='Perfom validation every X steps')
    group.add('--valid_batch_size', '-valid_batch_size', type=int, default=32,
              help='Maximum batch size for validation')
    group.add('--max_generator_batches', '-max_generator_batches',
              type=int, default=32,
              help="Maximum batches of words in a sequence to run "
                   "the generator on in parallel. Higher is faster, but "
                   "uses more memory. Set to 0 to disable.")
    group.add('--train_steps', '-train_steps', type=int, default=100000,
              help='Number of training steps')
    group.add('--single_pass', '-single_pass', action='store_true',
              help="Make a single pass over the training dataset.")
    group.add('--epochs', '-epochs', type=int, default=0,
              help='Deprecated epochs see train_steps')
    group.add('--early_stopping', '-early_stopping', type=int, default=0,
              help='Number of validation steps without improving.')
    group.add('--early_stopping_criteria', '-early_stopping_criteria',
              nargs="*", default=None,
              help='Criteria to use for early stopping.')
    group.add('--optim', '-optim', default='sgd',
              choices=['sgd', 'adagrad', 'adadelta', 'adam', 'bertadam',
                       'sparseadam', 'adafactor', 'fusedadam'],
              help="Optimization method.")
    group.add('--adagrad_accumulator_init', '-adagrad_accumulator_init',
              type=float, default=0,
              help="Initializes the accumulator values in adagrad. "
                   "Mirrors the initial_accumulator_value option "
                   "in the tensorflow adagrad (use 0.1 for their default).")
    group.add('--max_grad_norm', '-max_grad_norm', type=float, default=5,
              help="If the norm of the gradient vector exceeds this, "
                   "renormalize it to have the norm equal to "
                   "max_grad_norm")
    group.add('--dropout', '-dropout', type=float, default=[0.3], nargs='+',
              help="Dropout probability; applied in LSTM stacks.")
    group.add('--attention_dropout', '-attention_dropout', type=float,
              default=[0.1], nargs='+',
              help="Attention Dropout probability.")
    group.add('--dropout_steps', '-dropout_steps', type=int, nargs='+',
              default=[0], help="Steps at which dropout changes.")
    group.add('--truncated_decoder', '-truncated_decoder', type=int, default=0,
              help="""Truncated bptt.""")
    group.add('--adam_beta1', '-adam_beta1', type=float, default=0.9,
              help="The beta1 parameter used by Adam. "
                   "Almost without exception a value of 0.9 is used in "
                   "the literature, seemingly giving good results, "
                   "so we would discourage changing this value from "
                   "the default without due consideration.")
    group.add('--adam_beta2', '-adam_beta2', type=float, default=0.999,
              help='The beta2 parameter used by Adam. '
                   'Typically a value of 0.999 is recommended, as this is '
                   'the value suggested by the original paper describing '
                   'Adam, and is also the value adopted in other frameworks '
                   'such as Tensorflow and Kerras, i.e. see: '
                   'https://www.tensorflow.org/api_docs/python/tf/train/Adam'
                   'Optimizer or '
                   'https://keras.io/optimizers/ . '
                   'Whereas recently the paper "Attention is All You Need" '
                   'suggested a value of 0.98 for beta2, this parameter may '
                   'not work well for normal models / default '
                   'baselines.')
    group.add('--label_smoothing', '-label_smoothing', type=float, default=0.0,
              help="Label smoothing value epsilon. "
                   "Probabilities of all non-true labels "
                   "will be smoothed by epsilon / (vocab_size - 1). "
                   "Set to zero to turn off label smoothing. "
                   "For more detailed information, see: "
                   "https://arxiv.org/abs/1512.00567")
    group.add('--average_decay', '-average_decay', type=float, default=0,
              help="Moving average decay. "
                   "Set to other than 0 (e.g. 1e-4) to activate. "
                   "Similar to Marian NMT implementation: "
                   "http://www.aclweb.org/anthology/P18-4020 "
                   "For more detail on Exponential Moving Average: "
                   "https://en.wikipedia.org/wiki/Moving_average")
    group.add('--average_every', '-average_every', type=int, default=1,
              help="Step for moving average. "
                   "Default is every update, "
                   "if -average_decay is set.")

    # learning rate
    group = parser.add_argument_group('Optimization- Rate')
    group.add('--learning_rate', '-learning_rate', type=float, default=1.0,
              help="Starting learning rate. "
                   "Recommended settings: sgd = 1, adagrad = 0.1, "
                   "adadelta = 1, adam = 0.001")
    group.add('--learning_rate_decay', '-learning_rate_decay',
              type=float, default=0.5,
              help="If update_learning_rate, decay learning rate by "
                   "this much if steps have gone past "
                   "start_decay_steps")
    group.add('--start_decay_steps', '-start_decay_steps',
              type=int, default=50000,
              help="Start decaying every decay_steps after "
                   "start_decay_steps")
    group.add('--decay_steps', '-decay_steps', type=int, default=10000,
              help="Decay every decay_steps")

    group.add('--decay_method', '-decay_method', type=str, default="none",
              choices=['none', 'noam', 'noamwd', 'rsqrt', 'linear',
                       'linearconst', 'cosine', 'cosine_hard_restart',
                       'cosine_warmup_restart'],
              help="Use a custom decay rate.")
    group.add('--warmup_steps', '-warmup_steps', type=int, default=4000,
              help="Number of warmup steps for custom decay.")
    group.add('--cycles', '-cycles', type=int, default=None,
              help="required for cosine related decay.")

    group = parser.add_argument_group('Logging')
    group.add('--report_every', '-report_every', type=int, default=50,
              help="Print stats at this interval.")
    group.add('--log_file', '-log_file', type=str, default="",
              help="Output logs to a file under this path.")
    group.add('--log_file_level', '-log_file_level', type=str,
              action=StoreLoggingLevelAction,
              choices=StoreLoggingLevelAction.CHOICES,
              default="0")
    group.add('--exp_host', '-exp_host', type=str, default="",
              help="Send logs to this crayon server.")
    group.add('--exp', '-exp', type=str, default="",
              help="Name of the experiment for logging.")
    # Use TensorboardX for visualization during training
    group.add('--tensorboard', '-tensorboard', action="store_true",
              help="Use tensorboardX for visualization during training. "
                   "Must have the library tensorboardX.")
    group.add("--tensorboard_log_dir", "-tensorboard_log_dir",
              type=str, default="runs/onmt",
              help="Log directory for Tensorboard. "
                   "This is also the name of the run.")

    group = parser.add_argument_group('Speech')
    # Options most relevant to speech
    group.add('--sample_rate', '-sample_rate', type=int, default=16000,
              help="Sample rate.")
    group.add('--window_size', '-window_size', type=float, default=.02,
              help="Window size for spectrogram in seconds.")

    # Option most relevant to image input
    group.add('--image_channel_size', '-image_channel_size',
              type=int, default=3, choices=[3, 1],
              help="Using grayscale image can training "
                   "model faster and smaller")


def translate_opts(parser):
    """ Translation / inference options """
    group = parser.add_argument_group('Model')
    group.add('--model', '-model', dest='models', metavar='MODEL',
              nargs='+', type=str, default=[], required=True,
              help="Path to model .pt file(s). "
                   "Multiple models can be specified, "
                   "for ensemble decoding.")
    group.add('--fp32', '-fp32', action='store_true',
              help="Force the model to be in FP32 "
                   "because FP16 is very slow on GTX1080(ti).")
    group.add('--avg_raw_probs', '-avg_raw_probs', action='store_true',
              help="If this is set, during ensembling scores from "
                   "different models will be combined by averaging their "
                   "raw probabilities and then taking the log. Otherwise, "
                   "the log probabilities will be averaged directly. "
                   "Necessary for models whose output layers can assign "
                   "zero probability.")

    group = parser.add_argument_group('Data')
    group.add('--data_type', '-data_type', default="text",
              help="Type of the source input. Options: [text|img].")

    group.add('--src', '-src', required=True,
              help="Source sequence to decode (one line per "
                   "sequence)")
    group.add('--src_dir', '-src_dir', default="",
              help='Source directory for image or audio files')
    group.add('--tgt', '-tgt',
              help='True target sequence (optional)')
    group.add('--shard_size', '-shard_size', type=int, default=10000,
              help="Divide src and tgt (if applicable) into "
                   "smaller multiple src and tgt files, then "
                   "build shards, each shard will have "
                   "opt.shard_size samples except last shard. "
                   "shard_size=0 means no segmentation "
                   "shard_size>0 means segment dataset into multiple shards, "
                   "each shard has shard_size samples")
    group.add('--output', '-output', default='pred.txt',
              help="Path to output the predictions (each line will "
                   "be the decoded sequence")
    group.add('--report_bleu', '-report_bleu', action='store_true',
              help="Report bleu score after translation, "
                   "call tools/multi-bleu.perl on command line")
    group.add('--report_rouge', '-report_rouge', action='store_true',
              help="Report rouge 1/2/3/L/SU4 score after translation "
                   "call tools/test_rouge.py on command line")
    group.add('--report_time', '-report_time', action='store_true',
              help="Report some translation time metrics")

    # Options most relevant to summarization.
    group.add('--dynamic_dict', '-dynamic_dict', action='store_true',
              help="Create dynamic dictionaries")
    group.add('--share_vocab', '-share_vocab', action='store_true',
              help="Share source and target vocabulary")

    group = parser.add_argument_group('Random Sampling')
    group.add('--random_sampling_topk', '-random_sampling_topk',
              default=1, type=int,
              help="Set this to -1 to do random sampling from full "
                   "distribution. Set this to value k>1 to do random "
                   "sampling restricted to the k most likely next tokens. "
                   "Set this to 1 to use argmax or for doing beam "
                   "search.")
    group.add('--random_sampling_temp', '-random_sampling_temp',
              default=1., type=float,
              help="If doing random sampling, divide the logits by "
                   "this before computing softmax during decoding.")
    group.add('--seed', '-seed', type=int, default=829,
              help="Random seed")

    group = parser.add_argument_group('Beam')
    group.add('--beam_size', '-beam_size', type=int, default=5,
              help='Beam size')
    group.add('--min_length', '-min_length', type=int, default=0,
              help='Minimum prediction length')
    group.add('--max_length', '-max_length', type=int, default=100,
              help='Maximum prediction length.')
    group.add('--max_sent_length', '-max_sent_length', action=DeprecateAction,
              help="Deprecated, use `-max_length` instead")

    # Alpha and Beta values for Google Length + Coverage penalty
    # Described here: https://arxiv.org/pdf/1609.08144.pdf, Section 7
    group.add('--stepwise_penalty', '-stepwise_penalty', action='store_true',
              help="Apply penalty at every decoding step. "
                   "Helpful for summary penalty.")
    group.add('--length_penalty', '-length_penalty', default='none',
              choices=['none', 'wu', 'avg'],
              help="Length Penalty to use.")
    group.add('--ratio', '-ratio', type=float, default=-0.,
              help="Ratio based beam stop condition")
    group.add('--coverage_penalty', '-coverage_penalty', default='none',
              choices=['none', 'wu', 'summary'],
              help="Coverage Penalty to use.")
    group.add('--alpha', '-alpha', type=float, default=0.,
              help="Google NMT length penalty parameter "
                   "(higher = longer generation)")
    group.add('--beta', '-beta', type=float, default=-0.,
              help="Coverage penalty parameter")
    group.add('--block_ngram_repeat', '-block_ngram_repeat',
              type=int, default=0,
              help='Block repetition of ngrams during decoding.')
    group.add('--ignore_when_blocking', '-ignore_when_blocking',
              nargs='+', type=str, default=[],
              help="Ignore these strings when blocking repeats. "
                   "You want to block sentence delimiters.")
    group.add('--replace_unk', '-replace_unk', action="store_true",
              help="Replace the generated UNK tokens with the "
                   "source token that had highest attention weight. If "
                   "phrase_table is provided, it will look up the "
                   "identified source token and give the corresponding "
                   "target token. If it is not provided (or the identified "
                   "source token does not exist in the table), then it "
                   "will copy the source token.")
    group.add('--phrase_table', '-phrase_table', type=str, default="",
              help="If phrase_table is provided (with replace_unk), it will "
                   "look up the identified source token and give the "
                   "corresponding target token. If it is not provided "
                   "(or the identified source token does not exist in "
                   "the table), then it will copy the source token.")
    group = parser.add_argument_group('Logging')
    group.add('--verbose', '-verbose', action="store_true",
              help='Print scores and predictions for each sentence')
    group.add('--log_file', '-log_file', type=str, default="",
              help="Output logs to a file under this path.")
    group.add('--log_file_level', '-log_file_level', type=str,
              action=StoreLoggingLevelAction,
              choices=StoreLoggingLevelAction.CHOICES,
              default="0")
    group.add('--attn_debug', '-attn_debug', action="store_true",
              help='Print best attn for each word')
    group.add('--dump_beam', '-dump_beam', type=str, default="",
              help='File to dump beam information to.')
    group.add('--n_best', '-n_best', type=int, default=1,
              help="If verbose is set, will output the n_best "
                   "decoded sentences")

    group = parser.add_argument_group('Efficiency')
    group.add('--batch_size', '-batch_size', type=int, default=30,
              help='Batch size')
    group.add('--gpu', '-gpu', type=int, default=-1,
              help="Device to run on")

    # Options most relevant to speech.
    group = parser.add_argument_group('Speech')
    group.add('--sample_rate', '-sample_rate', type=int, default=16000,
              help="Sample rate.")
    group.add('--window_size', '-window_size', type=float, default=.02,
              help='Window size for spectrogram in seconds')
    group.add('--window_stride', '-window_stride', type=float, default=.01,
              help='Window stride for spectrogram in seconds')
    group.add('--window', '-window', default='hamming',
              help='Window type for spectrogram generation')

    # Option most relevant to image input
    group.add('--image_channel_size', '-image_channel_size',
              type=int, default=3, choices=[3, 1],
              help="Using grayscale image can training "
                   "model faster and smaller")


def predict_opts(parser):
    """ Prediction [Using Pretrained model] options """
    group = parser.add_argument_group('Model')
    group.add("--vocab_model", type=str,
              default="bert-base-uncased",
              choices=["bert-base-uncased", "bert-large-uncased",
                       "bert-base-cased", "bert-large-cased",
                       "bert-base-multilingual-uncased",
                       "bert-base-multilingual-cased",
                       "bert-base-chinese", "bert-base-german-cased",
                       "bert-large-uncased-whole-word-masking",
                       "bert-large-cased-whole-word-masking",
                       "bert-base-cased-finetuned-mrpc"],
              help="Bert pretrained tokenizer model to use.")
    group.add("--model", type=str, default=None, required=True,
              help="Path to Bert model that for predicting.")
    group.add('--task', type=str, default=None, required=True,
              choices=["classification", "tagging"],
              help="Target task to perform")

    group = parser.add_argument_group('Data')
    group.add('--data', '-i', type=str, default=None, required=True,
              help="predicting data for classification / tagging" +
              "Classification: Sentence1 ||| Sentence2, " +
              "Tagging: one tokenized sentence a line")
    group.add("--do_lower_case", action="store_true", help='lowercase data')
    group.add('--delimiter', '-d', type=str, default=None,
              help="Delimiter used for seperate sentence/word. " +
              "Default: ' ||| ' for sentence used in [CLS], " +
              " ' ' for word used in [TAG].")
    group.add("--max_seq_len", type=int, default=256,
              help="max sequence length for prepared data,"
              "set the limite of position encoding")
    group.add('--output', '-output', default=None, required=True,
              help="Path to output the predictions")
    group.add('--shard_size', '-shard_size', type=int, default=10000,
              help="Divide data into smaller multiple data files, "
                   "then build shards, each shard will have "
                   "opt.shard_size samples except last shard. "
                   "shard_size=0 means no segmentation "
                   "shard_size>0 segment data into multiple shards, "
                   "each shard has shard_size samples")

    group = parser.add_argument_group('Efficiency')
    group.add('--batch_size', '-batch_size', type=int, default=8,
              help='Batch size')
    group.add('--gpu', '-gpu', type=int, default=-1, help="Device to run on")
    group.add('--seed', '-seed', type=int, default=829, help="Random seed")
    group.add('--log_file', '-log_file', type=str, default="",
              help="Output logs to a file under this path.")
    group.add('--fp32', '-fp32', action='store_true',
              help="Force the model to be in FP32 "
                   "because FP16 is very slow on GTX1080(ti).")
    group.add('--verbose', '-verbose', action="store_true",
              help='Print scores and predictions for each sentence')

# Copyright 2016 The Chromium Authors. All rights reserved.
# Use of this source code is governed by a BSD-style license that can be
# found in the LICENSE file.


class StoreLoggingLevelAction(configargparse.Action):
    """ Convert string to logging level """
    import logging
    LEVELS = {
        "CRITICAL": logging.CRITICAL,
        "ERROR": logging.ERROR,
        "WARNING": logging.WARNING,
        "INFO": logging.INFO,
        "DEBUG": logging.DEBUG,
        "NOTSET": logging.NOTSET
    }

    CHOICES = list(LEVELS.keys()) + [str(_) for _ in LEVELS.values()]

    def __init__(self, option_strings, dest, help=None, **kwargs):
        super(StoreLoggingLevelAction, self).__init__(
            option_strings, dest, help=help, **kwargs)

    def __call__(self, parser, namespace, value, option_string=None):
        # Get the key 'value' in the dict, or just use 'value'
        level = StoreLoggingLevelAction.LEVELS.get(value, value)
        setattr(namespace, self.dest, level)


class DeprecateAction(configargparse.Action):
    """ Deprecate action """

    def __init__(self, option_strings, dest, help=None, **kwargs):
        super(DeprecateAction, self).__init__(option_strings, dest, nargs=0,
                                              help=help, **kwargs)

    def __call__(self, parser, namespace, values, flag_name):
        help = self.help if self.help is not None else ""
        msg = "Flag '%s' is deprecated. %s" % (flag_name, help)
        raise configargparse.ArgumentTypeError(msg)<|MERGE_RESOLUTION|>--- conflicted
+++ resolved
@@ -151,14 +151,11 @@
               help='Number of heads for transformer self-attention')
     group.add('--transformer_ff', '-transformer_ff', type=int, default=2048,
               help='Size of hidden transformer feed-forward')
-<<<<<<< HEAD
     group.add('--activation', '-activation', default='relu',
               choices=['relu', 'gelu'],
               help='type of activation function used in Bert encoder.')
-=======
     group.add('--aan_useffn', '-aan_useffn', action="store_true",
               help='Turn on the FFN layer in the AAN decoder')
->>>>>>> d9045797
 
     # Generator and loss options.
     group.add('--copy_attn', '-copy_attn', action="store_true",
