#!/usr/bin/env python
"""Train models."""
import os
import signal
import torch

import onmt.opts as opts
import onmt.utils.distributed

from onmt.utils.misc import set_random_seed
from onmt.utils.logging import init_logger, logger
from onmt.train_single import main as single_main
from onmt.utils.parse import ArgumentParser
from onmt.inputters.inputter import build_dataset_iter, \
    load_old_vocab, old_style_vocab, build_dataset_iter_multiple

from itertools import cycle


def train(opt):
    ArgumentParser.validate_train_opts(opt)
    ArgumentParser.update_model_opts(opt)
    ArgumentParser.validate_model_opts(opt)

    # Load checkpoint if we resume from a previous training.
    if opt.train_from:
        logger.info('Loading checkpoint from %s' % opt.train_from)
        checkpoint = torch.load(opt.train_from,
                                map_location=lambda storage, loc: storage)
        if 'vocab' in checkpoint:
            logger.info('Loading vocab from checkpoint at %s.'
                        % opt.train_from)
            vocab = checkpoint['vocab']
        else:
            vocab = torch.load(opt.data + '.vocab.pt')
    else:
        vocab = torch.load(opt.data + '.vocab.pt')

    # check for code where vocab is saved instead of fields
    # (in the future this will be done in a smarter way)
    if old_style_vocab(vocab):
        fields = load_old_vocab(
            vocab, opt.model_type, dynamic_dict=opt.copy_attn)
    else:
        fields = vocab

    if len(opt.data_ids) > 1:
        train_shards = []
        for train_id in opt.data_ids:
            shard_base = "train_" + train_id
            train_shards.append(shard_base)
        train_iter = build_dataset_iter_multiple(train_shards, fields, opt)
    else:
        if opt.data_ids[0] is not None:
            shard_base = "train_" + opt.data_ids[0]
        else:
            shard_base = "train"
        train_iter = build_dataset_iter(shard_base, fields, opt)

    nb_gpu = len(opt.gpu_ranks)

    if opt.world_size > 1:
        queues = []
        mp = torch.multiprocessing.get_context('spawn')
        semaphore = mp.Semaphore(opt.world_size * opt.queue_size)
        # Create a thread to listen for errors in the child processes.
        error_queue = mp.SimpleQueue()
        error_handler = ErrorHandler(error_queue)
        # Train with multiprocessing.
        procs = []
        for device_id in range(nb_gpu):
            q = mp.Queue(opt.queue_size)
            queues += [q]
            procs.append(mp.Process(target=run, args=(
                opt, device_id, error_queue, q, semaphore), daemon=True))
            procs[device_id].start()
            logger.info(" Starting process pid: %d  " % procs[device_id].pid)
            error_handler.add_child(procs[device_id].pid)
        producer = mp.Process(target=batch_producer,
                              args=(train_iter, queues, semaphore, opt,),
                              daemon=True)
        producer.start()
        error_handler.add_child(producer.pid)

        for p in procs:
            p.join()
        producer.terminate()

    elif nb_gpu == 1:  # case 1 GPU only
        single_main(opt, 0)
    else:   # case only CPU
        single_main(opt, -1)


def batch_producer(generator_to_serve, queues, semaphore, opt):
    init_logger(opt.log_file)
    set_random_seed(opt.seed, False)
    # generator_to_serve = iter(generator_to_serve)

    def pred(x):
        """
        Filters batches that belong only
        to gpu_ranks of current node
        """
        for rank in opt.gpu_ranks:
            if x[0] % opt.world_size == rank:
                return True

    generator_to_serve = filter(
        pred, enumerate(generator_to_serve))

    def next_batch(device_id):
        new_batch = next(generator_to_serve)
        semaphore.acquire()
        return new_batch[1]

    b = next_batch(0)

    for device_id, q in cycle(enumerate(queues)):
        b.dataset = None
        if opt.is_bert:
            if isinstance(b.tokens, tuple):
                b.tokens = tuple([_.to(torch.device(device_id))
                                 for _ in b.tokens])
            else:
                b.tokens = b.tokens.to(torch.device(device_id))
            b.segment_ids = b.segment_ids.to(torch.device(device_id))
            if opt.task_type == 'pretraining':
                b.is_next = b.is_next.to(torch.device(device_id))
                b.lm_labels_ids = b.lm_labels_ids.to(torch.device(device_id))
            elif opt.task_type == 'classification':
                b.category = b.category.to(torch.device(device_id))
            elif opt.task_type == 'prediction' or opt.task_type == 'tagging':
                b.token_labels = b.token_labels.to(
                    torch.device(device_id))
            else:
                raise ValueError("task type Error")

        else:
<<<<<<< HEAD
            if isinstance(b.src, tuple):
                b.src = tuple([_.to(torch.device(device_id))
                            for _ in b.src])
            else:
                b.src = b.src.to(torch.device(device_id))
            b.tgt = b.tgt.to(torch.device(device_id))
            b.indices = b.indices.to(torch.device(device_id))
            b.alignment = b.alignment.to(torch.device(device_id)) \
                if hasattr(b, 'alignment') else None
            b.src_map = b.src_map.to(torch.device(device_id)) \
                if hasattr(b, 'src_map') else None
=======
            b.src = b.src.to(torch.device(device_id))
        b.tgt = b.tgt.to(torch.device(device_id))
        b.indices = b.indices.to(torch.device(device_id))
        b.alignment = b.alignment.to(torch.device(device_id)) \
            if hasattr(b, 'alignment') else None
        b.src_map = b.src_map.to(torch.device(device_id)) \
            if hasattr(b, 'src_map') else None
        b.align = b.align.to(torch.device(device_id)) \
            if hasattr(b, 'align') else None
>>>>>>> b98fb3d7

        # hack to dodge unpicklable `dict_keys`
        b.fields = list(b.fields)
        q.put(b)
        b = next_batch(device_id)


def run(opt, device_id, error_queue, batch_queue, semaphore):
    """ run process """
    try:
        gpu_rank = onmt.utils.distributed.multi_init(opt, device_id)
        if gpu_rank != opt.gpu_ranks[device_id]:
            raise AssertionError("An error occurred in \
                  Distributed initialization")
        single_main(opt, device_id, batch_queue, semaphore)
    except KeyboardInterrupt:
        pass  # killed by parent, do nothing
    except Exception:
        # propagate exception to parent process, keeping original traceback
        import traceback
        error_queue.put((opt.gpu_ranks[device_id], traceback.format_exc()))


class ErrorHandler(object):
    """A class that listens for exceptions in children processes and propagates
    the tracebacks to the parent process."""

    def __init__(self, error_queue):
        """ init error handler """
        import signal
        import threading
        self.error_queue = error_queue
        self.children_pids = []
        self.error_thread = threading.Thread(
            target=self.error_listener, daemon=True)
        self.error_thread.start()
        signal.signal(signal.SIGUSR1, self.signal_handler)

    def add_child(self, pid):
        """ error handler """
        self.children_pids.append(pid)

    def error_listener(self):
        """ error listener """
        (rank, original_trace) = self.error_queue.get()
        self.error_queue.put((rank, original_trace))
        os.kill(os.getpid(), signal.SIGUSR1)

    def signal_handler(self, signalnum, stackframe):
        """ signal handler """
        for pid in self.children_pids:
            os.kill(pid, signal.SIGINT)  # kill children processes
        (rank, original_trace) = self.error_queue.get()
        msg = """\n\n-- Tracebacks above this line can probably
                 be ignored --\n\n"""
        msg += original_trace
        raise Exception(msg)


def _get_parser():
    parser = ArgumentParser(description='train.py')

    opts.config_opts(parser)
    opts.model_opts(parser)
    opts.train_opts(parser)
    return parser


def main():
    parser = _get_parser()

    opt = parser.parse_args()
    train(opt)


if __name__ == "__main__":
    main()<|MERGE_RESOLUTION|>--- conflicted
+++ resolved
@@ -137,7 +137,6 @@
                 raise ValueError("task type Error")
 
         else:
-<<<<<<< HEAD
             if isinstance(b.src, tuple):
                 b.src = tuple([_.to(torch.device(device_id))
                             for _ in b.src])
@@ -149,17 +148,8 @@
                 if hasattr(b, 'alignment') else None
             b.src_map = b.src_map.to(torch.device(device_id)) \
                 if hasattr(b, 'src_map') else None
-=======
-            b.src = b.src.to(torch.device(device_id))
-        b.tgt = b.tgt.to(torch.device(device_id))
-        b.indices = b.indices.to(torch.device(device_id))
-        b.alignment = b.alignment.to(torch.device(device_id)) \
-            if hasattr(b, 'alignment') else None
-        b.src_map = b.src_map.to(torch.device(device_id)) \
-            if hasattr(b, 'src_map') else None
-        b.align = b.align.to(torch.device(device_id)) \
-            if hasattr(b, 'align') else None
->>>>>>> b98fb3d7
+            b.align = b.align.to(torch.device(device_id)) \
+                if hasattr(b, 'align') else None
 
         # hack to dodge unpicklable `dict_keys`
         b.fields = list(b.fields)
