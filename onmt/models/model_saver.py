--- conflicted
+++ resolved
@@ -1,11 +1,6 @@
 import os
 import torch
-<<<<<<< HEAD
-import torch.nn as nn
 from torchtext.data import Field
-=======
-
->>>>>>> 17feb203
 from collections import deque
 from onmt.utils.logging import logger
 
