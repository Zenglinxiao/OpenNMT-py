--- conflicted
+++ resolved
@@ -51,13 +51,8 @@
         logger.info('Loading checkpoint from %s' % opt.train_from)
         checkpoint = torch.load(opt.train_from,
                                 map_location=lambda storage, loc: storage)
-<<<<<<< HEAD
-        model_opt = ArgumentParser.ckpt_model_opts(checkpoint["opt"])
-        # NOTE: Doc_model update model_opt for ['context', 'all']
-=======
         ckpt_opts = ArgumentParser.update_ckpt_opts(checkpoint["opt"], opt)
         model_opt = ArgumentParser.ckpt_model_opts(ckpt_opts)
->>>>>>> 12db8479
         ArgumentParser.update_model_opts(model_opt)
         ArgumentParser.validate_model_opts(model_opt)
         logger.info('Loading vocab from checkpoint at %s.' % opt.train_from)
