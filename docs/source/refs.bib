--- conflicted
+++ resolved
@@ -436,7 +436,6 @@
   bibsource = {dblp computer science bibliography, https://dblp.org}
 }
 
-<<<<<<< HEAD
 @article{DBLP:journals/corr/abs-1711-05101,
   author    = {Ilya Loshchilov and
                Frank Hutter},
@@ -484,7 +483,6 @@
   timestamp = {Mon, 13 Aug 2018 16:46:20 +0200},
   biburl    = {https://dblp.org/rec/bib/journals/corr/HendrycksG16},
   bibsource = {dblp computer science bibliography, https://dblp.org}
-=======
 @inproceedings{garg2019jointly,
   title = {Jointly Learning to Align and Translate with Transformer Models},
   author = {Garg, Sarthak and Peitz, Stephan and Nallasamy, Udhyakumar and Paulik, Matthias},
@@ -493,5 +491,4 @@
   month = {November},
   url = {https://arxiv.org/abs/1909.02074},
   year = {2019},
->>>>>>> b98fb3d7
 }