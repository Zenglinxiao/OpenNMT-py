--- conflicted
+++ resolved
@@ -85,12 +85,7 @@
 * `position_encoding`: add sinusoidal position encoding to each embedding
 * `optim adam`, `decay_method noam`, `warmup_steps 8000`: use special learning rate.
 * `batch_type tokens`, `normalization tokens`, `accum_count 4`: batch and normalize based on number of tokens and not sentences. Compute gradients based on four batches.
-<<<<<<< HEAD
-- `label_smoothing 0.1`: use label smoothing loss.
-
-=======
 * `label_smoothing 0.1`: use label smoothing loss.
->>>>>>> b98fb3d7
 
 ## Do you support multi-gpu?
 
@@ -155,7 +150,6 @@
 
 **Warning**: This means that we'll load as many shards as we have `-data_ids`, in order to produce batches containing data from every corpus. It may be a good idea to reduce the `-shard_size` at preprocessing.
 
-<<<<<<< HEAD
 ## How do I use BERT?
 BERT is a general-purpose "language understanding" model introduced by Google, it can be used for various downstream NLP tasks and easily adapted into a new task using transfer learning. Using BERT has two stages: Pre-training and fine-tuning. But as the Pre-training is super expensive, we do not recommand you to pre-train a BERT from scratch. Instead loading weights from a existing pretrained model and fine-tuning is suggested. Currently we support sentence(-pair) classification and token tagging downstream task.
 
@@ -300,7 +294,6 @@
                    --data DATA_2_PREDICT [--delimiter {' ||| ', ' '}] --max_seq_len 256
                    --output PREDICT.txt [--batch_size 8] [--gpu 1] [--seed 3435]
 ```
-=======
 ## Can I get word alignment while translating?
 
 ### Raw alignments from averaging Transformer attention heads
@@ -332,5 +325,4 @@
 * `-lambda_align`: set the value > 0.0 to enable joint align training, the paper suggests 0.05;
 * `-alignment_layer`: indicate the index of the decoder layer;
 * `-alignment_heads`:  number of alignment heads for the alignment task - should be set to 1 for the supervised task, and preferably kept to default (or same as `num_heads`) for the average task;
-* `-full_context_alignment`: do full context decoder pass (no future mask) when computing alignments. This will slow down the training (~12% in terms of tok/s) but will be beneficial to generate better alignment.
->>>>>>> b98fb3d7
+* `-full_context_alignment`: do full context decoder pass (no future mask) when computing alignments. This will slow down the training (~12% in terms of tok/s) but will be beneficial to generate better alignment.